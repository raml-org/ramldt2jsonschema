/* global describe, it, context */

var expect = require('chai').expect
var join = require('path').join
var rewire = require('rewire')
var dt2js = rewire('../src/dt2js')
var constants = require('../src/constants')
var fs = require('fs')

var RAML_FILE = join(__dirname, 'examples/types_example.raml')
var INVALID_RAML_FILE = join(__dirname, 'examples/invalid.raml')
var ARRAY_OF_UNION_TEST = join(__dirname, 'examples/union_test.raml')
var UNION_TEST = join(__dirname, 'examples/union_test2.raml')
var DUPLICATE_REQUIRED_ENTRY = join(__dirname, 'examples/duplicate_required_entry_test.raml')
var TYPE_CONVERSION_TEST = join(__dirname, 'examples/type_conversion_test.raml')

describe('dt2js.getRAMLContext()', function () {
  var ramlData = fs.readFileSync(RAML_FILE).toString()
  var getRAMLContext = dt2js.__get__('getRAMLContext')
  it('should load included json example file', function () {
    var ctx = getRAMLContext(ramlData, 'test/examples')
    expect(ctx.CatWithRating.example.rating).to.equal(50)
  })
  it('should load libraries defined under `use:`', function () {
    var ctx = getRAMLContext(ramlData, 'test/examples')
    expect(ctx.Cat.type.properties).to.have.property('address', 'string')
    expect(ctx.CatWithRating.type.properties.rating).to.have.property('type', 'integer')
  })
  it('should get raml data types context from RAML content', function () {
    var ctx = getRAMLContext(ramlData, 'test/examples')
    expect(ctx).to.be.an('object').and.contain.keys('Cat')
  })
})

describe('dt2js.dt2js()', function () {
  var ramlData = fs.readFileSync(RAML_FILE).toString()
  context('when applied to valid type', function () {
    it('should produce valid JSON schema', function (done) {
      dt2js.setBasePath('test/examples')
      dt2js.dt2js(ramlData, 'Cat', function (err, schema) {
        expect(schema).to.have.property(
<<<<<<< HEAD
            '$schema', 'http://json-schema.org/draft-06/schema#').and
        expect(schema).to.have.property('type', 'array')
=======
            '$schema', 'http://json-schema.org/draft-04/schema#').and
        expect(schema).to.have.property('type', 'object')
>>>>>>> 947f481f
        expect(err).to.be.nil
        done()
      })
    })
  })
  context('when applied to invalid type', function () {
    var ramlData = fs.readFileSync(INVALID_RAML_FILE).toString()
    it('should not produce valid JSON schema', function (done) {
      dt2js.dt2js(ramlData, 'InvalidCat', function (err, schema) {
        expect(schema).to.be.nil
        expect(err).to.have.property('message', 'Consistency check failure for property length and values [123 1]')
        done()
      })
    })
  })
  context('when applied to invalid RAML data', function () {
    it('should return error and null', function (done) {
      dt2js.dt2js('asdasdasdasd', 'Cat', function (err, schema) {
        expect(schema).to.be.nil
        expect(err).to.have.property('message', 'Invalid RAML data')
        done()
      })
    })
  })
  context('when given an invalid type name', function () {
    it('should return error and null', function (done) {
      dt2js.dt2js(ramlData, 'Ant', function (err, schema) {
        expect(schema).to.be.nil
        expect(err).to.have.property('message', 'type Ant does not exist')
        done()
      })
    })
  })
  context('when given a pattern property', function () {
    var raml = [
      '#%RAML 1.0',
      '    title: My API With Types',
      '    types:',
      '      Person:',
      '        properties:',
      '          name:',
      '            type: string',
      '          age:',
      '            required: false',
      '            type: number',
      '          /^note\\d+$/:',
      '            type: string'
    ].join('\n')
    it('should omit it from required array', function (done) {
      dt2js.dt2js(raml, 'Person', function (err, schema) {
        expect(schema).to.have.property('required').and
          .to.deep.equal(['name'])
        expect(err).to.be.null
        done()
      })
    })
  })
})

describe('dt2js.destringify()', function () {
  var destringify = dt2js.__get__('destringify')
  it('should change a string to an int where possible', function () {
    var val = destringify('100')
    expect(val).to.equal(100)
  })
  it('should leave non int/ non boolean as a string', function () {
    var val = destringify('foo')
    expect(val).to.equal('foo')
  })
  it('should convert the string "true" to boolean true', function () {
    var val = destringify('true')
    expect(val).to.equal(true)
  })
  it('should convert the string "false" to boolean false', function () {
    var val = destringify('false')
    expect(val).to.equal(false)
  })
})

describe('dt2js.addRootKeywords()', function () {
  var addRootKeywords = dt2js.__get__('addRootKeywords')
  it('should add missing root keywords', function () {
    var schema = addRootKeywords({})
    expect(schema)
      .to.be.an('object').and
      .to.have.property(
        '$schema', 'http://json-schema.org/draft-06/schema#')
  })
})

describe('dt2js.processArray()', function () {
  var processArray = dt2js.__get__('processArray')
  it('should transform each element of array', function () {
    var result = processArray(
      [{'type': 'union'}, {'type': 'nil'}], [])
    expect(result).to.have.lengthOf(2)
    expect(result).to.have.deep.property('[0].type', 'object')
    expect(result).to.have.deep.property('[1].type', 'null')
  })
})

describe('dt2js.convertType()', function () {
  var convertType = dt2js.__get__('convertType')
  it('should change type `union` to `object`', function () {
    var obj = convertType({'type': 'union'})
    expect(obj).to.deep.equal({'type': 'object'})
  })
  it('should change type `nil` to `null`', function () {
    var obj = convertType({'type': 'nil'})
    expect(obj).to.deep.equal({'type': 'null'})
  })
  it('should change type `file` to `string` with `media` keyword', function () {
    var obj = convertType({'type': 'file'})
    expect(obj).to.deep.equal(
      {'type': 'string', 'media': {'binaryEncoding': 'binary'}})
  })
  context('when does not match any type', function () {
    it('should return object not changed', function () {
      var obj = convertType({'type': 'foobar'})
      expect(obj).to.deep.equal({'type': 'foobar'})
    })
  })
})

describe('dt2js.convertFileType()', function () {
  var convertFileType = dt2js.__get__('convertFileType')
  it('should change type `file` to `string` with `media` keyword', function () {
    var expected = {'type': 'string', 'media': {'binaryEncoding': 'binary'}}
    var obj = convertFileType({'type': 'file'})
    expect(obj).to.deep.equal(expected)
  })
  context('when data contains `fileTypes` param', function () {
    it('should move its elements to anyOf and delete `fileTypes`', function () {
      var expected = {
        'type': 'string',
        'media': {
          'binaryEncoding': 'binary',
          'anyOf': [
            {'mediaType': 'image/jpeg'},
            {'mediaType': 'image/png'}
          ]
        }
      }
      var obj = convertFileType({
        'type': 'file',
        'fileTypes': ['image/jpeg', 'image/png']
      })
      expect(obj).to.deep.equal(expected)
    })
  })
})

describe('dt2js.convertDateType()', function () {
  var convertDateType = dt2js.__get__('convertDateType')
  it('should change type `date-only` to `string` with pattern', function () {
    var obj = convertDateType({'type': 'date-only'})
    expect(obj).to.have.property('type', 'string')
    expect(obj).to.have.property('pattern', constants.dateOnlyPattern)
  })
  it('should change type `time-only` to `string` with pattern', function () {
    var obj = convertDateType({'type': 'time-only'})
    expect(obj).to.have.property('type', 'string')
    expect(obj).to.have.property('pattern', constants.timeOnlyPattern)
  })
  it('should change type `time-only` to `string` with pattern', function () {
    var obj = convertDateType({'type': 'datetime-only'})
    expect(obj).to.have.property('type', 'string')
    expect(obj).to.have.property('pattern', constants.dateTimeOnlyPattern)
  })
  context('when type is `datetime`', function () {
    var data = [
      {
        'setTo': 'undefined',
        'input': {'type': 'datetime'},
        'pattern': constants.RFC3339DatetimePattern
      }, {
        'setTo': 'rfc3339',
        'input': {'type': 'datetime', 'format': 'rfc3339'},
        'pattern': constants.RFC3339DatetimePattern
      }, {
        'setTo': 'rfc2616',
        'input': {'type': 'datetime', 'format': 'rfc2616'},
        'pattern': constants.RFC2616DatetimePattern
      }
    ]
    data.forEach(function (el) {
      context('when `format` is set to ' + el.setTo, function () {
        it('should change type to `string` with pattern', function () {
          var obj = convertDateType(el.input)
          expect(obj).to.have.property('type', 'string')
          expect(obj).to.have.property('pattern', el.pattern)
          expect(obj).to.not.have.property('format')
        })
      })
    })
  })
  context('when does not match any type', function () {
    it('should return object not changed', function () {
      var obj = convertDateType({'type': 'foobar'})
      expect(obj).to.deep.equal({'type': 'foobar'})
    })
  })
})

describe('dt2js.convertPatternProperties()', function () {
  var convertPatternProperties = dt2js.__get__('convertPatternProperties')
  context('When pattern properties are found', function () {
    it('should replace it with a JSON Schema patternProperties', function () {
      var obj = convertPatternProperties({
        properties: {
          beep: 'boop',
          '/^note\\d+$/': {type: 'string'}
        }
      })
      expect(obj).to.not.have.deep.property('properties./^note\\d+$/')
      expect(obj).to.deep.equal({
        properties: {beep: 'boop'},
        patternProperties: {
          '^note\\d+$': { type: 'string' }
        }
      })
    })
  })
})

describe('dt2js.convertDisplayName()', function () {
  var convertDisplayName = dt2js.__get__('convertDisplayName')
  context('When a RAML displayName is given', function () {
    it('should replace it with a JSON Schema title', function () {
      var obj = convertDisplayName({type: 'beep boop', displayName: 'Beep Boop'})
      expect(obj).to.have.property('title', 'Beep Boop')
      expect(obj).to.not.have.property('displayName')
    })
  })
})

describe('dt2js.processNested()', function () {
  var processNested = dt2js.__get__('processNested')
  it('should process nested arrays', function () {
    var data = {'foo': [{'type': 'union'}]}
    var result = processNested(data, [])
    expect(result)
      .to.have.property('foo').and
      .to.have.lengthOf(1)
    expect(result).to.have.deep.property('foo[0].type', 'object')
  })
  it('should process nested objects', function () {
    var data = {'foo': {'type': 'union'}}
    var result = processNested(data, [])
    expect(result)
      .to.have.property('foo').and
      .to.have.all.keys('type')
    expect(result).to.have.deep.property('foo.type', 'object')
  })
  it('should return empty object if no nesting is present', function () {
    var result = processNested({'type': 'union'}, [])
    expect(result).to.be.deep.equal({})
  })
})

describe('dt2js.schemaForm()', function () {
  var schemaForm = dt2js.__get__('schemaForm')
  it('should return data unchanged if it is not Object', function () {
    var result = schemaForm('foo')
    expect(result).to.be.equal('foo')
  })
  it('should hoist `required` properties param to object root', function () {
    var data = {
      'type': 'object',
      'properties': {
        'name': {
          'type': 'string',
          'required': true
        },
        'age': {
          'type': 'integer',
          'required': true
        },
        'address': {
          'type': 'string',
          'required': false
        }
      }
    }
    var schema = schemaForm(data, [])
    expect(schema)
      .to.have.property('required').and
      .to.be.deep.equal(['name', 'age'])
  })
  it('should remove `required` properties param while hoisting', function () {
    var data = {
      'type': 'object',
      'properties': {
        'name': {
          'type': 'string',
          'required': true
        }
      }
    }
    var schema = schemaForm(data, [])
    expect(schema)
      .to.have.property('required').and
      .to.be.deep.equal(['name'])
    expect(schema).to.not.have.deep.property('properties.name.required')
  })
  context.skip('when `required` param is not used properly', function () {
    it('should not hoist `required` properties param', function () {
      var data = {
        'type': 'object',
        'properties': {
          'names': {
            'type': 'array',
            'items': [{
              'type': 'object',
              'required': true
            }]
          }
        }
      }
      var schema = schemaForm(data, [])
      expect(schema)
        .to.have.property('required').and
        .to.be.deep.empty
    })
  })
  it('should process nested', function () {
    var data = {
      'type': 'object',
      'properties': {
        'bio': {
          'type': 'object',
          'properties': {
            'event': {'type': 'date-only'}
          }
        },
        'siblings': {
          'anyOf': [{'type': 'nil'}]
        }
      }
    }
    var schema = schemaForm(data, [])
    expect(schema).to.have.deep.property(
      'properties.bio.properties.event.type', 'string')
    expect(schema).to.have.deep.property(
      'properties.siblings.anyOf[0].type', 'null')
  })
  it('should change types', function () {
    var data = {
      'type': 'union',
      'properties': {
        'name': {'type': 'nil'},
        'photo': {'type': 'file'},
        'dob': {'type': 'date-only'}
      }
    }
    var schema = schemaForm(data, [])
    expect(schema).to.have.property('type', 'object')
    expect(schema).to.have.deep.property('properties.name.type', 'null')
    expect(schema).to.have.deep.property('properties.photo.type', 'string')
    expect(schema).to.have.deep.property('properties.photo.media')
    expect(schema).to.have.deep.property('properties.dob.type', 'string')
  })
})

describe('dt2js.schemaForm()', function () {
  var schemaForm = dt2js.__get__('schemaForm')
  it('should interpret absence of `required` as required: true', function () {
    var data = {
      'type': 'object',
      'properties': {
        'key1': {
          'type': 'integer',
          'default': 1,
          'required': true
        },
        'key2': {
          'type': 'string',
          'required': false
        },
        'key3': {
          'type': 'boolean',
          'default': true
        }
      }
    }
    var schema = schemaForm(data, [])
    expect(schema)
      .to.have.property('required').and
      .to.be.deep.equal(['key1', 'key3'])
    expect(schema)
      .to.have.deep.property('properties.key1.default').and
      .to.equal(1)
    expect(schema)
      .to.have.deep.property('properties.key3.default').and
      .to.equal(true)
  })
})
describe('Converting an array of union type', function () {
  var convert = dt2js.__get__('dt2js')
  it('should result in an array type, with anyOf on the items level', function (cb) {
    var ramlData = fs.readFileSync(ARRAY_OF_UNION_TEST).toString()
    convert(ramlData, 'Devices', function (e, r) {
      var expected = require(join(__dirname, 'examples/union_test_result.json'))
      expect(r).to.deep.equal(expected)
      expect(r.items.anyOf[0].properties.manufacturer.type).to.equal('string')
      return cb()
    })
  })
})
describe('Converting a plain union type', function () {
  var convert = dt2js.__get__('dt2js')
  it('should result in an array of schemas', function (cb) {
    var ramlData = fs.readFileSync(UNION_TEST).toString()
    convert(ramlData, 'Animal', function (e, r) {
      var expected = require(join(__dirname, 'examples/union_test_result2.json'))
      expect(r).to.deep.equal(expected)
      return cb()
    })
  })
})
describe('Type conversion & destringify function', function () {
  var convert = dt2js.__get__('dt2js')
  it('should be skipped for values of type string', function (cb) {
    var ramlData = fs.readFileSync(TYPE_CONVERSION_TEST).toString()
    convert(ramlData, 'SearchQuery', function (e, r) {
      var expected = require(join(__dirname, 'examples/type_conversion_test.json'))
      expect(r).to.deep.equal(expected)
      return cb()
    })
  })
})
describe('When property with name "items".', function () {
  var convert = dt2js.__get__('dt2js')
  it('should only have one entry in required array.', function (cb) {
    var ramlData = fs.readFileSync(DUPLICATE_REQUIRED_ENTRY).toString()
    convert(ramlData, 'Foo', function (e, r) {
      expect(r.required).to.deep.equal(['items', 'total_count'])
      return cb()
    })
  })
})<|MERGE_RESOLUTION|>--- conflicted
+++ resolved
@@ -39,13 +39,8 @@
       dt2js.setBasePath('test/examples')
       dt2js.dt2js(ramlData, 'Cat', function (err, schema) {
         expect(schema).to.have.property(
-<<<<<<< HEAD
             '$schema', 'http://json-schema.org/draft-06/schema#').and
-        expect(schema).to.have.property('type', 'array')
-=======
-            '$schema', 'http://json-schema.org/draft-04/schema#').and
         expect(schema).to.have.property('type', 'object')
->>>>>>> 947f481f
         expect(err).to.be.nil
         done()
       })
