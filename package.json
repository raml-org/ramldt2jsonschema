{
  "name": "ramldt2jsonschema",
  "version": "0.1.0",
  "description": "Converts a RAML data type into JSON schema, and back",
  "main": "src/index.js",
  "author": "MuleSoft, Inc.",
  "license": "Apache-2.0",
  "homepage": "https://github.com/raml-org/ramldt2jsonschema",
  "files": [
    "src/**"
  ],
  "keywords": [
    "raml",
    "json",
    "types"
  ],
  "repository": {
    "type": "git",
    "url": "git://github.com/raml-org/ramldt2jsonschema.git"
  },
  "bugs": {
    "url": "https://github.com/raml-org/ramldt2jsonschema/issues"
  },
  "bin": {
    "dt2js": "src/dt2js_cli.js",
    "js2dt": "src/js2dt_cli.js"
  },
  "scripts": {
    "lint": "standard",
    "test-cov": "istanbul cover node_modules/mocha/bin/_mocha -- -R spec --bail",
    "test-spec": "mocha -R spec --bail",
    "test": "npm run lint && npm run test-cov"
  },
  "dependencies": {
    "commander": "^2.9.0",
<<<<<<< HEAD
    "datatype-expansion": "^0.2.3",
    "js-yaml": "^3.10.0"
=======
    "datatype-expansion": "^0.2.5",
    "js-yaml": "^3.6.1"
>>>>>>> 143845e8
  },
  "devDependencies": {
    "ajv": "^4.7.6",
    "chai": "^3.5.0",
    "istanbul": "^0.4.5",
    "mocha": "^3.1.0",
    "rewire": "^2.5.2",
    "standard": "^8.3.0",
    "raml-1-parser": "^1.1.4"
  }
}<|MERGE_RESOLUTION|>--- conflicted
+++ resolved
@@ -33,13 +33,9 @@
   },
   "dependencies": {
     "commander": "^2.9.0",
-<<<<<<< HEAD
-    "datatype-expansion": "^0.2.3",
-    "js-yaml": "^3.10.0"
-=======
     "datatype-expansion": "^0.2.5",
-    "js-yaml": "^3.6.1"
->>>>>>> 143845e8
+    "js-yaml": "^3.6.1",
+    "yaml-ast-parser": "0.0.40"
   },
   "devDependencies": {
     "ajv": "^4.7.6",
