{
  "name": "ramldt2jsonschema",
  "version": "0.1.5",
  "description": "Converts a RAML data type into JSON schema, and back",
  "main": "src/index.js",
  "author": "MuleSoft, Inc.",
  "license": "Apache-2.0",
  "homepage": "https://github.com/raml-org/ramldt2jsonschema",
  "files": [
    "src/**"
  ],
  "keywords": [
    "raml",
    "json",
    "types"
  ],
  "repository": {
    "type": "git",
    "url": "git://github.com/raml-org/ramldt2jsonschema.git"
  },
  "bugs": {
    "url": "https://github.com/raml-org/ramldt2jsonschema/issues"
  },
  "bin": {
    "dt2js": "src/dt2js_cli.js",
    "js2dt": "src/js2dt_cli.js"
  },
  "scripts": {
    "lint": "standard",
    "test-cov": "istanbul cover node_modules/mocha/bin/_mocha -- -R spec --bail",
    "test-spec": "mocha -R spec --bail",
    "test": "npm run lint && npm run test-cov"
  },
  "dependencies": {
    "commander": "^2.9.0",
    "datatype-expansion": "^0.3.1",
    "deep-get-set": "^1.1.0",
    "js-yaml": "^3.10.0",
    "sync-request": "^6.0.0",
    "yaml-ast-parser": "0.0.40"
  },
  "devDependencies": {
<<<<<<< HEAD
    "ajv": "^6.2.1",
    "chai": "^4.1.2",
=======
    "ajv": "^6.0.0",
    "chai": "^3.5.0",
>>>>>>> f0aa38c1
    "istanbul": "^0.4.5",
    "mocha": "^5.0.4",
    "rewire": "^3.0.2",
    "standard": "^11.0.0",
    "raml-1-parser": "^1.1.4"
  }
}<|MERGE_RESOLUTION|>--- conflicted
+++ resolved
@@ -40,13 +40,8 @@
     "yaml-ast-parser": "0.0.40"
   },
   "devDependencies": {
-<<<<<<< HEAD
     "ajv": "^6.2.1",
     "chai": "^4.1.2",
-=======
-    "ajv": "^6.0.0",
-    "chai": "^3.5.0",
->>>>>>> f0aa38c1
     "istanbul": "^0.4.5",
     "mocha": "^5.0.4",
     "rewire": "^3.0.2",
