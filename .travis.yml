sudo: false
language: node_js

notifications:
  email:
    on_success: change
    on_failure: change

node_js:
  - "8"
  - "10"
  - "node"

script: npm run test-ci

<<<<<<< HEAD
script: "npm run test"
=======
after_script: npm install coveralls@2 && cat ./coverage/lcov.info | coveralls
>>>>>>> 875298d7

deploy:
  provider: npm
  email: "$NPM_EMAIL"
  api_key: "$NPM_TOKEN"
  skip_cleanup: true
  on:
    tags: true
    node: "node"<|MERGE_RESOLUTION|>--- conflicted
+++ resolved
@@ -11,13 +11,9 @@
   - "10"
   - "node"
 
-script: npm run test-ci
+script: npm run test
 
-<<<<<<< HEAD
-script: "npm run test"
-=======
 after_script: npm install coveralls@2 && cat ./coverage/lcov.info | coveralls
->>>>>>> 875298d7
 
 deploy:
   provider: npm
